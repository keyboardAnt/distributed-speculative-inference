--- conflicted
+++ resolved
@@ -1,15 +1,12 @@
 # Distributed Speculative Inference of LLMs
 
 The code used in the paper "[Distributed Speculative Inference of Large Language Models](https://arxiv.org/abs/2405.14105)" (arXiv, May 2024).
-<<<<<<< HEAD
-=======
 
 The library includes four experiments:
 1. Estimating the acceptance rate of off-the-shelf LLMs
 2. Estimating the forward latency of off-the-shelf LLMs
 3. Estimating the speedup of DSI (compared to SI and non-SI) by measuring wall time, based on 1 and 2
 4. Estimating the speedup of DSI (compared to SI and non-SI) by measuring time units
->>>>>>> ed73caea
 
 ## Installation
 
@@ -48,23 +45,4 @@
 
 ## Stored results
 
-<<<<<<< HEAD
-There are two types of runs: offline (measuring time units) and online (measuring wall time).
-
-- offline simulations: `python -m dsi`
-- heatmap of offline simulations: `python -m dsi run_type=offline_heatmap`. (- it initializes [Ray](https://docs.ray.io/en/latest/ray-core/walkthrough.html))
-- online simulations (implemented with a thread pool): `python -m dsi run_type=online`
-
-[Hydra](https://hydra.cc/docs/intro/) manages the configuration (defined at `dsi/config.py`). For example,
-- to set the drafter latency (`c`) to 5%: `python -m dsi config_run.c=.05`
-- to set the acceptance rate (`a`) to 50%:
-`python -m dsi config_run.a=.5`
-
-For more sophisticated combinations of configurations, check out Hydra's documentation.
-
-## Testing
-
-- Run tests: `python -m pytest` (from the project root)
-=======
-[DVC](https://dvc.org/doc) tracks raw results stored on Google Drive. To pull the result: `dvc pull`
->>>>>>> ed73caea
+[DVC](https://dvc.org/doc) tracks raw results stored on Google Drive. To pull the result: `dvc pull`
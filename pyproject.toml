--- conflicted
+++ resolved
@@ -15,17 +15,13 @@
 hydra-core = "^1.3.2"
 pydantic = "^2.7.4"
 ray = "^2.31.0"
-<<<<<<< HEAD
 torch = "^2.3.1"
 transformers = "^4.41.0"
 datasets = "^2.20.0"
 accelerate = "^0.31.0"
 sentencepiece = "^0.2.0"
 tqdm = "^4.66.4"
-=======
 dvc = {extras = ["gdrive"], version = "^3.51.2"}
-
->>>>>>> ed73caea
 
 [tool.poetry.group.dev.dependencies]
 ruff = "^0.4.8"

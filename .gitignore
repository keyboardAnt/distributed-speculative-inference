--- conflicted
+++ resolved
@@ -161,12 +161,8 @@
 #  option (not recommended) you can uncomment the following to ignore the entire idea folder.
 #.idea/
 
-<<<<<<< HEAD
-# Hydra's outputs
-=======
 # Hydra's outputs
 outputs
 # Results (i.e., Hydra's outputs that we want to keep)
 #          NOTE: The directory is tracked with DVC
-results
->>>>>>> ed73caea
+results